--- conflicted
+++ resolved
@@ -44,13 +44,8 @@
 pkarr = { version = "1.1.5", default-features = false }
 portable-atomic = "1"
 postcard = "1.0.8"
-<<<<<<< HEAD
-quic-rpc = { version = "0.7.0", features = ["flume-transport", "quinn-transport"] }
+quic-rpc = { version = "0.8.0", features = ["flume-transport", "quinn-transport"] }
 quinn = { version = "0.11", git = "https://github.com/quinn-rs/quinn" }
-=======
-quic-rpc = { version = "0.8.0", features = ["flume-transport", "quinn-transport"] }
-quinn = "0.10.2"
->>>>>>> 26d718f3
 rand = "0.8.5"
 rustyline = "12.0.0"
 serde = { version = "1.0.197", features = ["derive"] }
