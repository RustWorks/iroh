--- conflicted
+++ resolved
@@ -31,15 +31,9 @@
 iroh-base = { version = "0.15.0", path = "../iroh-base" }
 
 # net dependencies (optional)
-<<<<<<< HEAD
-futures = { version = "0.3.25", optional = true }
-iroh-net = { path = "../iroh-net", version = "0.14.0", optional = true }
 quinn = { version = "0.11", git = "https://github.com/quinn-rs/quinn", optional = true }
-=======
 futures-lite = { version = "2.3", optional = true }
 iroh-net = { path = "../iroh-net", version = "0.15.0", optional = true, default-features = false }
-quinn = { version = "0.10", optional = true }
->>>>>>> 26d718f3
 tokio = { version = "1", optional = true, features = ["io-util", "sync", "rt", "macros", "net", "fs"] }
 tokio-util = { version = "0.7.8", optional = true, features = ["codec"] }
 genawaiter = { version = "0.99.1", default-features = false, features = ["futures03"] }
