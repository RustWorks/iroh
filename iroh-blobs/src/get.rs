//! The client side API
//!
//! To get data, create a connection using [iroh-net] or use any quinn
//! connection that was obtained in another way.
//!
//! Create a request describing the data you want to get.
//!
//! Then create a state machine using [fsm::start] and
//! drive it to completion by calling next on each state.
//!
//! For some states you have to provide additional arguments when calling next,
//! or you can choose to finish early.
//!
//! [iroh-net]: https://docs.rs/iroh-net
use std::error::Error;
use std::fmt::{self, Debug};
use std::time::{Duration, Instant};

use crate::Hash;
use anyhow::Result;
use bao_tree::io::fsm::BaoContentItem;
use bao_tree::ChunkNum;
use iroh_net::endpoint::{self, RecvStream, SendStream};
use serde::{Deserialize, Serialize};
use tracing::{debug, error};

use crate::protocol::RangeSpecSeq;
use crate::util::io::{TrackingReader, TrackingWriter};
use crate::IROH_BLOCK_SIZE;

pub mod db;
pub mod error;
pub mod progress;
pub mod request;

/// Stats about the transfer.
#[derive(Debug, Default, Clone, PartialEq, Eq, Serialize, Deserialize)]
pub struct Stats {
    /// The number of bytes written
    pub bytes_written: u64,
    /// The number of bytes read
    pub bytes_read: u64,
    /// The time it took to transfer the data
    pub elapsed: Duration,
}

impl Stats {
    /// Transfer rate in megabits per second
    pub fn mbits(&self) -> f64 {
        let data_len_bit = self.bytes_read * 8;
        data_len_bit as f64 / (1000. * 1000.) / self.elapsed.as_secs_f64()
    }
}

/// Finite state machine for get responses.
///
/// This is the low level API for getting data from a peer.
#[doc = include_str!("../docs/img/get_machine.drawio.svg")]
pub mod fsm {
    use std::{io, result};

    use crate::{
        protocol::{GetRequest, NonEmptyRequestRangeSpecIter, Request, MAX_MESSAGE_SIZE},
        store::BaoBatchWriter,
    };

    use super::*;

    use bao_tree::{
        io::fsm::{OutboardMut, ResponseDecoder, ResponseDecoderNext},
        BaoTree, ChunkRanges, TreeNode,
    };
    use derive_more::From;
    use iroh_io::{AsyncSliceWriter, AsyncStreamReader, TokioStreamReader};
    use iroh_net::endpoint::Connection;
    use tokio::io::AsyncWriteExt;

    type WrappedRecvStream = TrackingReader<TokioStreamReader<RecvStream>>;

    self_cell::self_cell! {
        struct RangesIterInner {
            owner: RangeSpecSeq,
            #[covariant]
            dependent: NonEmptyRequestRangeSpecIter,
        }
    }

    /// The entry point of the get response machine
    pub fn start(connection: Connection, request: GetRequest) -> AtInitial {
        AtInitial::new(connection, request)
    }

    /// Owned iterator for the ranges in a request
    ///
    /// We need an owned iterator for a fsm style API, otherwise we would have
    /// to drag a lifetime around every single state.
    struct RangesIter(RangesIterInner);

    impl fmt::Debug for RangesIter {
        fn fmt(&self, f: &mut fmt::Formatter<'_>) -> fmt::Result {
            f.debug_struct("RangesIter").finish()
        }
    }

    impl RangesIter {
        pub fn new(owner: RangeSpecSeq) -> Self {
            Self(RangesIterInner::new(owner, |owner| owner.iter_non_empty()))
        }

        pub fn offset(&self) -> u64 {
            self.0.with_dependent(|_owner, iter| iter.offset())
        }
    }

    impl Iterator for RangesIter {
        type Item = (u64, ChunkRanges);

        fn next(&mut self) -> Option<Self::Item> {
            self.0.with_dependent_mut(|_owner, iter| {
                iter.next()
                    .map(|(offset, ranges)| (offset, ranges.to_chunk_ranges()))
            })
        }
    }

    /// Initial state of the get response machine
    #[derive(Debug)]
    pub struct AtInitial {
        connection: Connection,
        request: GetRequest,
    }

    impl AtInitial {
        /// Create a new get response
        ///
        /// `connection` is an existing connection
        /// `request` is the request to be sent
        pub fn new(connection: Connection, request: GetRequest) -> Self {
            Self {
                connection,
                request,
            }
        }

        /// Initiate a new bidi stream to use for the get response
        pub async fn next(self) -> Result<AtConnected, endpoint::ConnectionError> {
            let start = Instant::now();
            let (writer, reader) = self.connection.open_bi().await?;
            let reader = TrackingReader::new(TokioStreamReader::new(reader));
            let writer = TrackingWriter::new(writer);
            Ok(AtConnected {
                start,
                reader,
                writer,
                request: self.request,
            })
        }
    }

    /// State of the get response machine after the handshake has been sent
    #[derive(Debug)]
    pub struct AtConnected {
        start: Instant,
        reader: WrappedRecvStream,
        writer: TrackingWriter<SendStream>,
        request: GetRequest,
    }

    /// Possible next states after the handshake has been sent
    #[derive(Debug, From)]
    pub enum ConnectedNext {
        /// First response is either a collection or a single blob
        StartRoot(AtStartRoot),
        /// First response is a child
        StartChild(AtStartChild),
        /// Request is empty
        Closing(AtClosing),
    }

    /// Error that you can get from [`AtConnected::next`]
    #[derive(Debug, thiserror::Error)]
    pub enum ConnectedNextError {
        /// Error when serializing the request
        #[error("postcard ser: {0}")]
        PostcardSer(postcard::Error),
        /// The serialized request is too long to be sent
        #[error("request too big")]
        RequestTooBig,
        /// Error when writing the request to the [`SendStream`].
        #[error("write: {0}")]
<<<<<<< HEAD
        Write(#[from] quinn::WriteError),
        /// Quic connection is closed.
        #[error("closed")]
        Closed(#[from] quinn::ClosedStream),
=======
        Write(#[from] endpoint::WriteError),
>>>>>>> eb74cf6a
        /// A generic io error
        #[error("io {0}")]
        Io(io::Error),
    }

    impl ConnectedNextError {
        fn from_io(cause: io::Error) -> Self {
            if let Some(inner) = cause.get_ref() {
                if let Some(e) = inner.downcast_ref::<endpoint::WriteError>() {
                    Self::Write(e.clone())
                } else {
                    Self::Io(cause)
                }
            } else {
                Self::Io(cause)
            }
        }
    }

    impl From<ConnectedNextError> for io::Error {
        fn from(cause: ConnectedNextError) -> Self {
            match cause {
                ConnectedNextError::Write(cause) => cause.into(),
                ConnectedNextError::Io(cause) => cause,
                ConnectedNextError::PostcardSer(cause) => {
                    io::Error::new(io::ErrorKind::Other, cause)
                }
                _ => io::Error::new(io::ErrorKind::Other, cause),
            }
        }
    }

    impl AtConnected {
        /// Send the request and move to the next state
        ///
        /// The next state will be either `StartRoot` or `StartChild` depending on whether
        /// the request requests part of the collection or not.
        ///
        /// If the request is empty, this can also move directly to `Finished`.
        pub async fn next(self) -> Result<ConnectedNext, ConnectedNextError> {
            let Self {
                start,
                reader,
                mut writer,
                mut request,
            } = self;
            // 1. Send Request
            {
                debug!("sending request");
                let wrapped = Request::Get(request);
                let request_bytes =
                    postcard::to_stdvec(&wrapped).map_err(ConnectedNextError::PostcardSer)?;
                let Request::Get(x) = wrapped;
                request = x;

                if request_bytes.len() > MAX_MESSAGE_SIZE {
                    return Err(ConnectedNextError::RequestTooBig);
                }

                // write the request itself
                writer
                    .write_all(&request_bytes)
                    .await
                    .map_err(ConnectedNextError::from_io)?;
            }

            // 2. Finish writing before expecting a response
            let (mut writer, bytes_written) = writer.into_parts();
            writer.finish()?;

            let hash = request.hash;
            let ranges_iter = RangesIter::new(request.ranges);
            // this is in a box so we don't have to memcpy it on every state transition
            let mut misc = Box::new(Misc {
                start,
                bytes_written,
                ranges_iter,
            });
            Ok(match misc.ranges_iter.next() {
                Some((offset, ranges)) => {
                    if offset == 0 {
                        AtStartRoot {
                            reader,
                            ranges,
                            misc,
                            hash,
                        }
                        .into()
                    } else {
                        AtStartChild {
                            reader,
                            ranges,
                            misc,
                            child_offset: offset - 1,
                        }
                        .into()
                    }
                }
                None => AtClosing::new(misc, reader, true).into(),
            })
        }
    }

    /// State of the get response when we start reading a collection
    #[derive(Debug)]
    pub struct AtStartRoot {
        ranges: ChunkRanges,
        reader: TrackingReader<TokioStreamReader<RecvStream>>,
        misc: Box<Misc>,
        hash: Hash,
    }

    /// State of the get response when we start reading a child
    #[derive(Debug)]
    pub struct AtStartChild {
        ranges: ChunkRanges,
        reader: TrackingReader<TokioStreamReader<RecvStream>>,
        misc: Box<Misc>,
        child_offset: u64,
    }

    impl AtStartChild {
        /// The offset of the child we are currently reading
        ///
        /// This must be used to determine the hash needed to call next.
        /// If this is larger than the number of children in the collection,
        /// you can call finish to stop reading the response.
        pub fn child_offset(&self) -> u64 {
            self.child_offset
        }

        /// The ranges we have requested for the child
        pub fn ranges(&self) -> &ChunkRanges {
            &self.ranges
        }

        /// Go into the next state, reading the header
        ///
        /// This requires passing in the hash of the child for validation
        pub fn next(self, hash: Hash) -> AtBlobHeader {
            AtBlobHeader {
                reader: self.reader,
                ranges: self.ranges,
                misc: self.misc,
                hash,
            }
        }

        /// Finish the get response without reading further
        ///
        /// This is used if you know that there are no more children from having
        /// read the collection, or when you want to stop reading the response
        /// early.
        pub fn finish(self) -> AtClosing {
            AtClosing::new(self.misc, self.reader, false)
        }
    }

    impl AtStartRoot {
        /// The ranges we have requested for the child
        pub fn ranges(&self) -> &ChunkRanges {
            &self.ranges
        }

        /// Hash of the root blob
        pub fn hash(&self) -> Hash {
            self.hash
        }

        /// Go into the next state, reading the header
        ///
        /// For the collection we already know the hash, since it was part of the request
        pub fn next(self) -> AtBlobHeader {
            AtBlobHeader {
                reader: self.reader,
                ranges: self.ranges,
                hash: self.hash,
                misc: self.misc,
            }
        }

        /// Finish the get response without reading further
        pub fn finish(self) -> AtClosing {
            AtClosing::new(self.misc, self.reader, false)
        }
    }

    /// State before reading a size header
    #[derive(Debug)]
    pub struct AtBlobHeader {
        ranges: ChunkRanges,
        reader: TrackingReader<TokioStreamReader<RecvStream>>,
        misc: Box<Misc>,
        hash: Hash,
    }

    /// Error that you can get from [`AtBlobHeader::next`]
    #[derive(Debug, thiserror::Error)]
    pub enum AtBlobHeaderNextError {
        /// Eof when reading the size header
        ///
        /// This indicates that the provider does not have the requested data.
        #[error("not found")]
        NotFound,
        /// Quinn read error when reading the size header
        #[error("read: {0}")]
        Read(endpoint::ReadError),
        /// Generic io error
        #[error("io: {0}")]
        Io(io::Error),
    }

    impl From<AtBlobHeaderNextError> for io::Error {
        fn from(cause: AtBlobHeaderNextError) -> Self {
            match cause {
                AtBlobHeaderNextError::NotFound => {
                    io::Error::new(io::ErrorKind::UnexpectedEof, cause)
                }
                AtBlobHeaderNextError::Read(cause) => cause.into(),
                AtBlobHeaderNextError::Io(cause) => cause,
            }
        }
    }

    impl AtBlobHeader {
        /// Read the size header, returning it and going into the `Content` state.
        pub async fn next(mut self) -> Result<(AtBlobContent, u64), AtBlobHeaderNextError> {
            let size = self.reader.read::<8>().await.map_err(|cause| {
                if cause.kind() == io::ErrorKind::UnexpectedEof {
                    AtBlobHeaderNextError::NotFound
                } else if let Some(e) = cause
                    .get_ref()
                    .and_then(|x| x.downcast_ref::<endpoint::ReadError>())
                {
                    AtBlobHeaderNextError::Read(e.clone())
                } else {
                    AtBlobHeaderNextError::Io(cause)
                }
            })?;
            let size = u64::from_le_bytes(size);
            let stream = ResponseDecoder::new(
                self.hash.into(),
                self.ranges,
                BaoTree::new(size, IROH_BLOCK_SIZE),
                self.reader,
            );
            Ok((
                AtBlobContent {
                    stream,
                    misc: self.misc,
                },
                size,
            ))
        }

        /// Drain the response and throw away the result
        pub async fn drain(self) -> result::Result<AtEndBlob, DecodeError> {
            let (content, _size) = self.next().await?;
            content.drain().await
        }

        /// Concatenate the entire response into a vec
        ///
        /// For a request that does not request the complete blob, this will just
        /// concatenate the ranges that were requested.
        pub async fn concatenate_into_vec(
            self,
        ) -> result::Result<(AtEndBlob, Vec<u8>), DecodeError> {
            let (content, _size) = self.next().await?;
            content.concatenate_into_vec().await
        }

        /// Write the entire blob to a slice writer.
        pub async fn write_all<D: AsyncSliceWriter>(
            self,
            data: D,
        ) -> result::Result<AtEndBlob, DecodeError> {
            let (content, _size) = self.next().await?;
            let res = content.write_all(data).await?;
            Ok(res)
        }

        /// Write the entire blob to a slice writer and to an optional outboard.
        ///
        /// The outboard is only written to if the blob is larger than a single
        /// chunk group.
        pub async fn write_all_with_outboard<D, O>(
            self,
            outboard: Option<O>,
            data: D,
        ) -> result::Result<AtEndBlob, DecodeError>
        where
            D: AsyncSliceWriter,
            O: OutboardMut,
        {
            let (content, _size) = self.next().await?;
            let res = content.write_all_with_outboard(outboard, data).await?;
            Ok(res)
        }

        /// Write the entire stream for this blob to a batch writer.
        pub async fn write_all_batch<B>(self, batch: B) -> result::Result<AtEndBlob, DecodeError>
        where
            B: BaoBatchWriter,
        {
            let (content, _size) = self.next().await?;
            let res = content.write_all_batch(batch).await?;
            Ok(res)
        }

        /// The hash of the blob we are reading.
        pub fn hash(&self) -> Hash {
            self.hash
        }

        /// The ranges we have requested for the current hash.
        pub fn ranges(&self) -> &ChunkRanges {
            &self.ranges
        }

        /// The current offset of the blob we are reading.
        pub fn offset(&self) -> u64 {
            self.misc.ranges_iter.offset()
        }
    }

    /// State while we are reading content
    #[derive(Debug)]
    pub struct AtBlobContent {
        stream: ResponseDecoder<WrappedRecvStream>,
        misc: Box<Misc>,
    }

    /// Decode error that you can get once you have sent the request and are
    /// decoding the response, e.g. from [`AtBlobContent::next`].
    ///
    /// This is similar to [`bao_tree::io::DecodeError`], but takes into account
    /// that we are reading from a [`RecvStream`], so read errors will be
    /// propagated as [`DecodeError::Read`], containing a [`ReadError`].
    /// This carries more concrete information about the error than an [`io::Error`].
    ///
    /// When the provider finds that it does not have a chunk that we requested,
    /// or that the chunk is invalid, it will stop sending data without producing
    /// an error. This is indicated by either the [`DecodeError::ParentNotFound`] or
    /// [`DecodeError::LeafNotFound`] variant, which can be used to detect that data
    /// is missing but the connection as well that the provider is otherwise healthy.
    ///
    /// The [`DecodeError::ParentHashMismatch`] and [`DecodeError::LeafHashMismatch`]
    /// variants indicate that the provider has sent us invalid data. A well-behaved
    /// provider should never do this, so this is an indication that the provider is
    /// not behaving correctly.
    ///
    /// The [`DecodeError::Io`] variant is just a fallback for any other io error that
    /// is not actually a [`ReadError`].
    ///
    /// [`ReadError`]: endpoint::ReadError
    #[derive(Debug, thiserror::Error)]
    pub enum DecodeError {
        /// A chunk was not found or invalid, so the provider stopped sending data
        #[error("not found")]
        NotFound,
        /// A parent was not found or invalid, so the provider stopped sending data
        #[error("parent not found {0:?}")]
        ParentNotFound(TreeNode),
        /// A parent was not found or invalid, so the provider stopped sending data
        #[error("chunk not found {0}")]
        LeafNotFound(ChunkNum),
        /// The hash of a parent did not match the expected hash
        #[error("parent hash mismatch: {0:?}")]
        ParentHashMismatch(TreeNode),
        /// The hash of a leaf did not match the expected hash
        #[error("leaf hash mismatch: {0}")]
        LeafHashMismatch(ChunkNum),
        /// Error when reading from the stream
        #[error("read: {0}")]
        Read(endpoint::ReadError),
        /// A generic io error
        #[error("io: {0}")]
        Io(#[from] io::Error),
    }

    impl From<AtBlobHeaderNextError> for DecodeError {
        fn from(cause: AtBlobHeaderNextError) -> Self {
            match cause {
                AtBlobHeaderNextError::NotFound => Self::NotFound,
                AtBlobHeaderNextError::Read(cause) => Self::Read(cause),
                AtBlobHeaderNextError::Io(cause) => Self::Io(cause),
            }
        }
    }

    impl From<DecodeError> for io::Error {
        fn from(cause: DecodeError) -> Self {
            match cause {
                DecodeError::ParentNotFound(_) => {
                    io::Error::new(io::ErrorKind::UnexpectedEof, cause)
                }
                DecodeError::LeafNotFound(_) => io::Error::new(io::ErrorKind::UnexpectedEof, cause),
                DecodeError::Read(cause) => cause.into(),
                DecodeError::Io(cause) => cause,
                _ => io::Error::new(io::ErrorKind::Other, cause),
            }
        }
    }

    impl From<bao_tree::io::DecodeError> for DecodeError {
        fn from(value: bao_tree::io::DecodeError) -> Self {
            match value {
                bao_tree::io::DecodeError::ParentNotFound(x) => Self::ParentNotFound(x),
                bao_tree::io::DecodeError::LeafNotFound(x) => Self::LeafNotFound(x),
                bao_tree::io::DecodeError::ParentHashMismatch(node) => {
                    Self::ParentHashMismatch(node)
                }
                bao_tree::io::DecodeError::LeafHashMismatch(chunk) => Self::LeafHashMismatch(chunk),
                bao_tree::io::DecodeError::Io(cause) => {
                    if let Some(inner) = cause.get_ref() {
                        if let Some(e) = inner.downcast_ref::<endpoint::ReadError>() {
                            Self::Read(e.clone())
                        } else {
                            Self::Io(cause)
                        }
                    } else {
                        Self::Io(cause)
                    }
                }
            }
        }
    }

    /// The next state after reading a content item
    #[derive(Debug, From)]
    pub enum BlobContentNext {
        /// We expect more content
        More((AtBlobContent, result::Result<BaoContentItem, DecodeError>)),
        /// We are done with this blob
        Done(AtEndBlob),
    }

    impl AtBlobContent {
        /// Read the next item, either content, an error, or the end of the blob
        pub async fn next(self) -> BlobContentNext {
            match self.stream.next().await {
                ResponseDecoderNext::More((stream, res)) => {
                    let next = Self { stream, ..self };
                    let res = res.map_err(DecodeError::from);
                    BlobContentNext::More((next, res))
                }
                ResponseDecoderNext::Done(stream) => BlobContentNext::Done(AtEndBlob {
                    stream,
                    misc: self.misc,
                }),
            }
        }

        /// The geometry of the tree we are currently reading.
        pub fn tree(&self) -> bao_tree::BaoTree {
            self.stream.tree()
        }

        /// The hash of the blob we are reading.
        pub fn hash(&self) -> Hash {
            (*self.stream.hash()).into()
        }

        /// The current offset of the blob we are reading.
        pub fn offset(&self) -> u64 {
            self.misc.ranges_iter.offset()
        }

        /// Drain the response and throw away the result
        pub async fn drain(self) -> result::Result<AtEndBlob, DecodeError> {
            let mut content = self;
            loop {
                match content.next().await {
                    BlobContentNext::More((content1, res)) => {
                        let _ = res?;
                        content = content1;
                    }
                    BlobContentNext::Done(end) => {
                        break Ok(end);
                    }
                }
            }
        }

        /// Concatenate the entire response into a vec
        pub async fn concatenate_into_vec(
            self,
        ) -> result::Result<(AtEndBlob, Vec<u8>), DecodeError> {
            let mut res = Vec::with_capacity(1024);
            let mut curr = self;
            let done = loop {
                match curr.next().await {
                    BlobContentNext::More((next, data)) => {
                        if let BaoContentItem::Leaf(leaf) = data? {
                            res.extend_from_slice(&leaf.data);
                        }
                        curr = next;
                    }
                    BlobContentNext::Done(done) => {
                        // we are done with the root blob
                        break done;
                    }
                }
            };
            Ok((done, res))
        }

        /// Write the entire stream for this blob to a batch writer.
        pub async fn write_all_batch<B>(self, writer: B) -> result::Result<AtEndBlob, DecodeError>
        where
            B: BaoBatchWriter,
        {
            let mut writer = writer;
            let mut buf = Vec::new();
            let mut content = self;
            let size = content.tree().size();
            loop {
                match content.next().await {
                    BlobContentNext::More((next, item)) => {
                        let item = item?;
                        match &item {
                            BaoContentItem::Parent(_) => {
                                buf.push(item);
                            }
                            BaoContentItem::Leaf(_) => {
                                buf.push(item);
                                let batch = std::mem::take(&mut buf);
                                writer.write_batch(size, batch).await?;
                            }
                        }
                        content = next;
                    }
                    BlobContentNext::Done(end) => {
                        assert!(buf.is_empty());
                        return Ok(end);
                    }
                }
            }
        }

        /// Write the entire blob to a slice writer and to an optional outboard.
        ///
        /// The outboard is only written to if the blob is larger than a single
        /// chunk group.
        pub async fn write_all_with_outboard<D, O>(
            self,
            mut outboard: Option<O>,
            mut data: D,
        ) -> result::Result<AtEndBlob, DecodeError>
        where
            D: AsyncSliceWriter,
            O: OutboardMut,
        {
            let mut content = self;
            loop {
                match content.next().await {
                    BlobContentNext::More((content1, item)) => {
                        content = content1;
                        match item? {
                            BaoContentItem::Parent(parent) => {
                                if let Some(outboard) = outboard.as_mut() {
                                    outboard.save(parent.node, &parent.pair).await?;
                                }
                            }
                            BaoContentItem::Leaf(leaf) => {
                                data.write_bytes_at(leaf.offset, leaf.data).await?;
                            }
                        }
                    }
                    BlobContentNext::Done(end) => {
                        return Ok(end);
                    }
                }
            }
        }

        /// Write the entire blob to a slice writer.
        pub async fn write_all<D>(self, mut data: D) -> result::Result<AtEndBlob, DecodeError>
        where
            D: AsyncSliceWriter,
        {
            let mut content = self;
            loop {
                match content.next().await {
                    BlobContentNext::More((content1, item)) => {
                        content = content1;
                        match item? {
                            BaoContentItem::Parent(_) => {}
                            BaoContentItem::Leaf(leaf) => {
                                data.write_bytes_at(leaf.offset, leaf.data).await?;
                            }
                        }
                    }
                    BlobContentNext::Done(end) => {
                        return Ok(end);
                    }
                }
            }
        }

        /// Immediately finish the get response without reading further
        pub fn finish(self) -> AtClosing {
            AtClosing::new(self.misc, self.stream.finish(), false)
        }
    }

    /// State after we have read all the content for a blob
    #[derive(Debug)]
    pub struct AtEndBlob {
        stream: WrappedRecvStream,
        misc: Box<Misc>,
    }

    /// The next state after the end of a blob
    #[derive(Debug, From)]
    pub enum EndBlobNext {
        /// Response is expected to have more children
        MoreChildren(AtStartChild),
        /// No more children expected
        Closing(AtClosing),
    }

    impl AtEndBlob {
        /// Read the next child, or finish
        pub fn next(mut self) -> EndBlobNext {
            if let Some((offset, ranges)) = self.misc.ranges_iter.next() {
                AtStartChild {
                    reader: self.stream,
                    child_offset: offset - 1,
                    ranges,
                    misc: self.misc,
                }
                .into()
            } else {
                AtClosing::new(self.misc, self.stream, true).into()
            }
        }
    }

    /// State when finishing the get response
    #[derive(Debug)]
    pub struct AtClosing {
        misc: Box<Misc>,
        reader: WrappedRecvStream,
        check_extra_data: bool,
    }

    impl AtClosing {
        fn new(misc: Box<Misc>, reader: WrappedRecvStream, check_extra_data: bool) -> Self {
            Self {
                misc,
                reader,
                check_extra_data,
            }
        }

        /// Finish the get response, returning statistics
        pub async fn next(self) -> result::Result<Stats, endpoint::ReadError> {
            // Shut down the stream
            let (reader, bytes_read) = self.reader.into_parts();
            let mut reader = reader.into_inner();
            if self.check_extra_data {
                if let Some(chunk) = reader.read_chunk(8, false).await? {
                    reader.stop(0u8.into()).ok();
                    error!("Received unexpected data from the provider: {chunk:?}");
                }
            } else {
                reader.stop(0u8.into()).ok();
            }
            Ok(Stats {
                elapsed: self.misc.start.elapsed(),
                bytes_written: self.misc.bytes_written,
                bytes_read,
            })
        }
    }

    /// Stuff we need to hold on to while going through the machine states
    #[derive(Debug)]
    struct Misc {
        /// start time for statistics
        start: Instant,
        /// bytes written for statistics
        bytes_written: u64,
        /// iterator over the ranges of the collection and the children
        ranges_iter: RangesIter,
    }
}

/// Error when processing a response
#[derive(thiserror::Error, Debug)]
pub enum GetResponseError {
    /// Error when opening a stream
    #[error("connection: {0}")]
    Connection(#[from] endpoint::ConnectionError),
    /// Error when writing the handshake or request to the stream
    #[error("write: {0}")]
    Write(#[from] endpoint::WriteError),
    /// Error when reading from the stream
    #[error("read: {0}")]
    Read(#[from] endpoint::ReadError),
    /// Error when decoding, e.g. hash mismatch
    #[error("decode: {0}")]
    Decode(bao_tree::io::DecodeError),
    /// A generic error
    #[error("generic: {0}")]
    Generic(anyhow::Error),
}

impl From<postcard::Error> for GetResponseError {
    fn from(cause: postcard::Error) -> Self {
        Self::Generic(cause.into())
    }
}

impl From<bao_tree::io::DecodeError> for GetResponseError {
    fn from(cause: bao_tree::io::DecodeError) -> Self {
        match cause {
            bao_tree::io::DecodeError::Io(cause) => {
                // try to downcast to specific quinn errors
                if let Some(source) = cause.source() {
                    if let Some(error) = source.downcast_ref::<endpoint::ConnectionError>() {
                        return Self::Connection(error.clone());
                    }
                    if let Some(error) = source.downcast_ref::<endpoint::ReadError>() {
                        return Self::Read(error.clone());
                    }
                    if let Some(error) = source.downcast_ref::<endpoint::WriteError>() {
                        return Self::Write(error.clone());
                    }
                }
                Self::Generic(cause.into())
            }
            _ => Self::Decode(cause),
        }
    }
}

impl From<anyhow::Error> for GetResponseError {
    fn from(cause: anyhow::Error) -> Self {
        Self::Generic(cause)
    }
}

impl From<GetResponseError> for std::io::Error {
    fn from(cause: GetResponseError) -> Self {
        Self::new(std::io::ErrorKind::Other, cause)
    }
}<|MERGE_RESOLUTION|>--- conflicted
+++ resolved
@@ -188,14 +188,10 @@
         RequestTooBig,
         /// Error when writing the request to the [`SendStream`].
         #[error("write: {0}")]
-<<<<<<< HEAD
         Write(#[from] quinn::WriteError),
         /// Quic connection is closed.
         #[error("closed")]
         Closed(#[from] quinn::ClosedStream),
-=======
-        Write(#[from] endpoint::WriteError),
->>>>>>> eb74cf6a
         /// A generic io error
         #[error("io {0}")]
         Io(io::Error),
