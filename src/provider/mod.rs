--- conflicted
+++ resolved
@@ -36,14 +36,9 @@
 use tracing_futures::Instrument;
 use walkdir::WalkDir;
 
-<<<<<<< HEAD
-use crate::blobs::{Blob, Collection};
+use crate::blobs::Collection;
 use crate::hp::derp::DerpMap;
 use crate::net::ip::find_local_addresses;
-=======
-use crate::blobs::Collection;
-use crate::net::find_local_addresses;
->>>>>>> d14be2fb
 use crate::protocol::{
     read_lp, write_lp, AuthToken, Closed, GetRequest, Handshake, RangeSpec, Request, VERSION,
 };
@@ -93,10 +88,8 @@
     rpc_endpoint: E,
     db: Database,
     keylog: bool,
-<<<<<<< HEAD
+    custom_get_handler: C,
     derp_map: Option<DerpMap>,
-=======
-    custom_get_handler: C,
 }
 
 /// A custom get request handler that allows the user to make up a get request
@@ -108,7 +101,6 @@
         request: Bytes,
         db: Database,
     ) -> BoxFuture<'static, anyhow::Result<GetRequest>>;
->>>>>>> d14be2fb
 }
 
 /// Define CustomGetHandler for () so we can use it as a no-op default.
@@ -198,12 +190,9 @@
             auth_token: AuthToken::generate(),
             db,
             keylog: false,
-<<<<<<< HEAD
             derp_map: None,
-=======
             rpc_endpoint: Default::default(),
             custom_get_handler: Default::default(),
->>>>>>> d14be2fb
         }
     }
 }
@@ -228,12 +217,12 @@
         }
     }
 
-<<<<<<< HEAD
     /// Sets the `[DerpMap]`
     pub fn derp_map(mut self, dm: DerpMap) -> Self {
         self.derp_map = Some(dm);
         self
-=======
+    }
+
     /// Configure the custom get handler, changing the type of the builder to the new handler type.
     pub fn custom_get_handler<C2: CustomGetHandler>(self, custom_handler: C2) -> Builder<E, C2> {
         // we can't use ..self here because the return type is different
@@ -245,8 +234,8 @@
             keylog: self.keylog,
             rpc_endpoint: self.rpc_endpoint,
             custom_get_handler: custom_handler,
-        }
->>>>>>> d14be2fb
+            derp_map: self.derp_map,
+        }
     }
 
     /// Binds the provider service to a different socket.
